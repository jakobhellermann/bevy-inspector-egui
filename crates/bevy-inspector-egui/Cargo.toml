[package]
name = "bevy-inspector-egui"
version = "0.22.1"
edition = "2021"
repository = "https://github.com/jakobhellermann/bevy-inspector-egui/"
readme = "README.md"
license = "MIT OR Apache-2.0"
description = "Inspector plugin for the bevy game engine"
documentation = "https://docs.rs/bevy-inspector-egui"
keywords = ["bevy", "inspector", "egui", "editor", "reflect"]
categories = [
    "game-development",
    "gui",
    "visualization",
    "development-tools::procedural-macro-helpers",
]

[features]
default = ["bevy_pbr"]
highlight_changes = []

[dependencies]
bevy-inspector-egui-derive = { version = "0.22.0", path = "../bevy-inspector-egui-derive" }
bevy_app = { version = "0.12" }
bevy_asset = { version = "0.12" }
bevy_core = { version = "0.12" }
bevy_ecs = { version = "0.12" }
bevy_hierarchy = { version = "0.12" }
bevy_log = { version = "0.12" }
bevy_math = { version = "0.12" }
bevy_reflect = { version = "0.12" }
bevy_time = { version = "0.12" }
bevy_utils = { version = "0.12" }
bevy_window = { version = "0.12" }

bevy_core_pipeline = { version = "0.12" }
bevy_pbr = { version = "0.12", optional = true }
bevy_render = { version = "0.12" }

<<<<<<< HEAD
egui = "0.24.1"
bevy_egui = "0.24.0"
=======
egui = "0.24"
bevy_egui = "0.24"
>>>>>>> 1b916a05

image = { version = "0.24", default-features = false }
once_cell = "1.16"
pretty-type-name = "1.0"
smallvec = "1.10"

[dev-dependencies]
bevy = { version = "0.12", default-features = false, features = [
    "x11",
    "bevy_winit",
    "bevy_pbr",
    "bevy_sprite",
    "bevy_core_pipeline",
    "animation",
    "png",
    "zstd",
    "tonemapping_luts",
    "ktx2",
] }
egui_dock = "0.9"
egui-gizmo = "0.13"
# bevy_mod_picking = { git = "https://github.com/aevyrie/bevy_mod_picking", rev = "554649a951689dce66d0d759839b326874e8826f", default-features = false, features = ["backend_raycast", "backend_egui", "backend_sprite"] }
# bevy_framepace = "0.11"


[[example]]
name = "inspector_options"
path = "examples/basic/inspector_options.rs"

[[example]]
name = "resource_inspector_manual"
path = "examples/basic/resource_inspector_manual.rs"

[[example]]
name = "resource_inspector"
path = "examples/quick/resource_inspector.rs"

[[example]]
name = "filter_query_inspector"
path = "examples/quick/filter_query_inspector.rs"

[[example]]
name = "asset_inspector"
path = "examples/quick/asset_inspector.rs"

[[example]]
name = "world_inspector"
path = "examples/quick/world_inspector.rs"

[[example]]
name = "world_inspector_assets"
path = "examples/quick/world_inspector_assets.rs"

[[example]]
name = "state_inspector"
path = "examples/quick/state_inspector.rs"

[[example]]
name = "egui_dock"
path = "examples/integrations/egui_dock.rs"

[[example]]
name = "side_panel"
path = "examples/integrations/side_panel.rs"<|MERGE_RESOLUTION|>--- conflicted
+++ resolved
@@ -37,13 +37,8 @@
 bevy_pbr = { version = "0.12", optional = true }
 bevy_render = { version = "0.12" }
 
-<<<<<<< HEAD
-egui = "0.24.1"
-bevy_egui = "0.24.0"
-=======
 egui = "0.24"
 bevy_egui = "0.24"
->>>>>>> 1b916a05
 
 image = { version = "0.24", default-features = false }
 once_cell = "1.16"
